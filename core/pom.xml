<project xmlns="http://maven.apache.org/POM/4.0.0"
    xmlns:xsi="http://www.w3.org/2001/XMLSchema-instance"
    xsi:schemaLocation="http://maven.apache.org/POM/4.0.0 http://maven.apache.org/maven-v4_0_0.xsd">
    <modelVersion>4.0.0</modelVersion>

    <parent>
        <groupId>nl.inl.blacklab</groupId>
        <artifactId>blacklab-all</artifactId>
        <version>2.2.0-SNAPSHOT</version>
    </parent>
    <artifactId>blacklab</artifactId>
    <packaging>jar</packaging>

    <name>BlackLab Core</name>
    <description>
        BlackLab is a corpus retrieval engine written in Java, built on top of Apache Lucene.
        It allows fast, complex searches with accurate hit highlighting on large, tagged and annotated,
        bodies of text. It was developed at the Institute of Dutch Lexicology (INL) to provide a fast
        and feature-rich search interface on our historical and contemporary text corpora.
    </description>

<<<<<<< HEAD
=======
    <!-- Where releases are deployed (OSSRH, for publishing to Maven Central) -->
    <distributionManagement>
        <snapshotRepository>
            <id>ossrh</id>
            <url>https://oss.sonatype.org/content/repositories/snapshots</url>
        </snapshotRepository>
        <repository>
            <id>ossrh</id>
            <url>https://oss.sonatype.org/service/local/staging/deploy/maven2/</url>
        </repository>
    </distributionManagement>

    <build>

        <pluginManagement>
            <plugins>
                <!--This plugin's configuration is used to store Eclipse
                    m2e settings only. It has no influence on the Maven build itself.
                <plugin>
                    <groupId>org.eclipse.m2e</groupId>
                    <artifactId>lifecycle-mapping</artifactId>
                    <version>1.0.0</version>
                    <configuration>
                        <lifecycleMappingMetadata>
                            <pluginExecutions>
                                <pluginExecution>
                                    <pluginExecutionFilter>
                                        <groupId>org.codehaus.mojo</groupId>
                                        <artifactId>javacc-maven-plugin</artifactId>
                                        <versionRange>[2.6,)</versionRange>
                                        <goals>
                                            <goal>javacc</goal>
                                        </goals>
                                    </pluginExecutionFilter>
                                    <action>
                                        <ignore></ignore>
                                    </action>
                                </pluginExecution>
                            </pluginExecutions>
                        </lifecycleMappingMetadata>
                    </configuration>
                </plugin> -->

            </plugins>

        </pluginManagement>

        <plugins>

            <!-- Copies dependencies to target/lib, so we can run programs
                from blacklab.jar -->
            <plugin>
                <groupId>org.apache.maven.plugins</groupId>
                <artifactId>maven-dependency-plugin</artifactId>
                <executions>
                    <execution>
                        <id>copy-dependencies</id>
                        <phase>prepare-package</phase>
                        <goals>
                            <goal>copy-dependencies</goal>
                        </goals>
                        <configuration>
                            <outputDirectory>${project.build.directory}/lib</outputDirectory>
                            <overWriteReleases>false</overWriteReleases>
                            <overWriteSnapshots>false</overWriteSnapshots>
                            <overWriteIfNewer>true</overWriteIfNewer>
                        </configuration>
                    </execution>
                </executions>
            </plugin>

            <!-- Creates the JAR and the included manifest file -->
            <plugin>
                <groupId>org.apache.maven.plugins</groupId>
                <artifactId>maven-jar-plugin</artifactId>
                <version>2.6</version>
                <configuration>
                    <useDefaultManifestFile>true</useDefaultManifestFile>
                    <archive>
                        <manifest>
                            <addDefaultImplementationEntries>true</addDefaultImplementationEntries>
                            <addDefaultSpecificationEntries>true</addDefaultSpecificationEntries>
                            <addClasspath>true</addClasspath>
                            <classpathPrefix>lib/</classpathPrefix>
                        </manifest>
                        <manifestEntries>
                            <Build-Time>${buildNumber}</Build-Time>
                        </manifestEntries>
                    </archive>
                </configuration>
            </plugin>

            <!-- JavaCC plugin for generating query parsers from .jj definition
                files
            <plugin>
                <groupId>org.codehaus.mojo</groupId>
                <artifactId>javacc-maven-plugin</artifactId>
                <version>2.6</version>
                <executions>
                    <execution>
                        <goals>
                            <goal>javacc</goal>
                        </goals>
                        <configuration>
                            <sourceDirectory>src/main/javacc</sourceDirectory>
                            <outputDirectory>src/main/java</outputDirectory>
                        </configuration>
                    </execution>
                </executions>
                <dependencies>
                    <dependency>
                        <groupId>net.java.dev.javacc</groupId>
                        <artifactId>javacc</artifactId>
                        <version>6.1.2</version>
                    </dependency>
                </dependencies>
            </plugin> -->

            <!-- Creates a release version -->
            <plugin>
                <groupId>org.apache.maven.plugins</groupId>
                <artifactId>maven-release-plugin</artifactId>
                <version>2.5.3</version>
                <configuration>
                    <tagNameFormat>v@{project.version}</tagNameFormat>
                    <autoVersionSubmodules>true</autoVersionSubmodules>
                    <useReleaseProfile>false</useReleaseProfile>
                    <releaseProfiles>release</releaseProfiles>
                    <goals>deploy</goals>
                </configuration>
            </plugin>

            <!-- Deploy a release to the OSSRH Nexus Repository Manager (for
                deploying to Maven Central) -->
            <plugin>
                <groupId>org.sonatype.plugins</groupId>
                <artifactId>nexus-staging-maven-plugin</artifactId>
                <version>1.6.3</version>
                <extensions>true</extensions>
                <configuration>
                    <serverId>ossrh</serverId>
                    <nexusUrl>https://oss.sonatype.org/</nexusUrl>
                    <autoReleaseAfterClose>false</autoReleaseAfterClose>
                </configuration>
            </plugin>

            <!-- Project info -->
            <plugin>
                <groupId>org.apache.maven.plugins</groupId>
                <artifactId>maven-project-info-reports-plugin</artifactId>
                <version>3.0.0</version>
            </plugin>

            <!-- Test code coverage -->
            <plugin>
                <groupId>org.jacoco</groupId>
                <artifactId>jacoco-maven-plugin</artifactId>
                <version>0.8.1</version>
                <executions>
                    <execution>
                        <id>prepare-agent</id>
                        <goals>
                            <goal>prepare-agent</goal>
                        </goals>
                    </execution>
                    <execution>
                        <id>report</id>
                        <phase>prepare-package</phase>
                        <goals>
                            <goal>report</goal>
                        </goals>
                    </execution>
                    <execution>
                        <id>post-unit-test</id>
                        <phase>test</phase>
                        <goals>
                            <goal>report</goal>
                        </goals>
                        <configuration>
                            <!-- Sets the path to the file which contains
                                the execution data. -->

                            <dataFile>target/jacoco.exec</dataFile>
                            <!-- Sets the output directory for the code coverage
                                report. -->
                            <outputDirectory>target/jacoco-ut</outputDirectory>
                        </configuration>
                    </execution>
                </executions>
                <configuration>
                    <systemPropertyVariables>
                        <jacoco-agent.destfile>target/jacoco.exec</jacoco-agent.destfile>
                    </systemPropertyVariables>
                </configuration>
            </plugin>

        </plugins>

    </build>

    <profiles>
        <profile>
            <id>release</id>
            <build>
                <plugins>
                    <!-- Create a javadoc jar -->
                    <plugin>
                        <groupId>org.apache.maven.plugins</groupId>
                        <artifactId>maven-javadoc-plugin</artifactId>
                        <version>3.2.0</version>
                        <configuration>
                            <source>1.8</source>
                            <notimestamp>true</notimestamp>
                        </configuration>
                        <executions>
                            <execution>
                                <id>attach-javadocs</id>
                                <goals>
                                    <goal>jar</goal>
                                </goals>
                            </execution>
                        </executions>
                    </plugin>

                    <!-- Create a source jar -->
                    <plugin>
                        <groupId>org.apache.maven.plugins</groupId>
                        <artifactId>maven-source-plugin</artifactId>
                        <version>3.0.0</version>
                        <executions>
                            <execution>
                                <id>attach-sources</id>
                                <goals>
                                    <goal>jar</goal>
                                </goals>
                            </execution>
                        </executions>
                    </plugin>

                    <!-- Sign components using GPG -->
                    <plugin>
                        <groupId>org.apache.maven.plugins</groupId>
                        <artifactId>maven-gpg-plugin</artifactId>
                        <version>1.5</version>
                        <executions>
                            <execution>
                                <id>sign-artifacts</id>
                                <phase>verify</phase>
                                <goals>
                                    <goal>sign</goal>
                                </goals>
                            </execution>
                        </executions>
                    </plugin>
                </plugins>
            </build>
        </profile>
    </profiles>

>>>>>>> f8682324
    <dependencies>
    
        <dependency>
            <groupId>nl.inl.blacklab</groupId>
            <artifactId>blacklab-engine</artifactId>
            <version>${project.version}</version>
        </dependency>
    
        <dependency>
            <groupId>nl.inl.blacklab</groupId>
            <artifactId>blacklab-query-parser</artifactId>
            <version>${project.version}</version>
        </dependency>
    
        <dependency>
            <groupId>nl.inl.blacklab</groupId>
            <artifactId>blacklab-tools</artifactId>
            <version>${project.version}</version>
        </dependency>
    
        <dependency>
            <groupId>nl.inl.blacklab</groupId>
            <artifactId>blacklab-mocks</artifactId>
            <version>${project.version}</version>
            <scope>test</scope>
        </dependency>

<<<<<<< HEAD
=======
        <dependency>
            <groupId>org.eclipse.collections</groupId>
            <artifactId>eclipse-collections</artifactId>
            <version>7.1.0</version>
        </dependency>

        <dependency>
            <groupId>it.unimi.dsi</groupId>
            <artifactId>fastutil</artifactId>
            <version>8.2.1</version>
        </dependency>

        <dependency>
            <groupId>org.apache.commons</groupId>
            <artifactId>commons-compress</artifactId>
            <version>1.19</version>
        </dependency>

        <dependency>
            <groupId>org.apache.commons</groupId>
            <artifactId>commons-lang3</artifactId>
            <version>3.9</version>
        </dependency>

        <dependency>
            <groupId>org.apache.commons</groupId>
            <artifactId>commons-text</artifactId>
            <version>1.4</version>
        </dependency>

        <dependency>
            <groupId>commons-io</groupId>
            <artifactId>commons-io</artifactId>
            <version>2.6</version>
        </dependency>

        <!-- For indexing from tabular files: csv, tsv -->
        <dependency>
            <groupId>org.apache.commons</groupId>
            <artifactId>commons-csv</artifactId>
            <version>1.4</version>
        </dependency>

        <!-- <dependency> <groupId>org.json</groupId> <artifactId>json</artifactId>
            <version>20160810</version> </dependency> -->

        <!-- Jackson JSON/YAML reading -->
        <dependency>
            <groupId>com.fasterxml.jackson.core</groupId>
            <artifactId>jackson-core</artifactId>
            <version>2.10.2</version>
        </dependency>
        <dependency>
            <groupId>com.fasterxml.jackson.core</groupId>
            <artifactId>jackson-databind</artifactId>
            <version>2.10.2</version>
        </dependency>
        <dependency>
            <groupId>com.fasterxml.jackson.dataformat</groupId>
            <artifactId>jackson-dataformat-yaml</artifactId>
            <version>2.10.2</version>
        </dependency>

        <!-- VTD-XML XML parsing -->
        <dependency>
            <groupId>com.ximpleware</groupId>
            <artifactId>vtd-xml</artifactId>
            <version>2.13.4</version>
        </dependency>
        <!-- https://mvnrepository.com/artifact/net.sf.saxon/Saxon-HE -->
        <dependency>
            <groupId>net.sf.saxon</groupId>
            <artifactId>Saxon-HE</artifactId>
            <version>9.9.1-5</version>
        </dependency>
        <dependency>
            <groupId>com.github.albfernandez</groupId>
            <artifactId>juniversalchardet</artifactId>
            <version>2.3.2</version>
        </dependency>
        
>>>>>>> f8682324
    </dependencies>


</project><|MERGE_RESOLUTION|>--- conflicted
+++ resolved
@@ -19,268 +19,6 @@
         and feature-rich search interface on our historical and contemporary text corpora.
     </description>
 
-<<<<<<< HEAD
-=======
-    <!-- Where releases are deployed (OSSRH, for publishing to Maven Central) -->
-    <distributionManagement>
-        <snapshotRepository>
-            <id>ossrh</id>
-            <url>https://oss.sonatype.org/content/repositories/snapshots</url>
-        </snapshotRepository>
-        <repository>
-            <id>ossrh</id>
-            <url>https://oss.sonatype.org/service/local/staging/deploy/maven2/</url>
-        </repository>
-    </distributionManagement>
-
-    <build>
-
-        <pluginManagement>
-            <plugins>
-                <!--This plugin's configuration is used to store Eclipse
-                    m2e settings only. It has no influence on the Maven build itself.
-                <plugin>
-                    <groupId>org.eclipse.m2e</groupId>
-                    <artifactId>lifecycle-mapping</artifactId>
-                    <version>1.0.0</version>
-                    <configuration>
-                        <lifecycleMappingMetadata>
-                            <pluginExecutions>
-                                <pluginExecution>
-                                    <pluginExecutionFilter>
-                                        <groupId>org.codehaus.mojo</groupId>
-                                        <artifactId>javacc-maven-plugin</artifactId>
-                                        <versionRange>[2.6,)</versionRange>
-                                        <goals>
-                                            <goal>javacc</goal>
-                                        </goals>
-                                    </pluginExecutionFilter>
-                                    <action>
-                                        <ignore></ignore>
-                                    </action>
-                                </pluginExecution>
-                            </pluginExecutions>
-                        </lifecycleMappingMetadata>
-                    </configuration>
-                </plugin> -->
-
-            </plugins>
-
-        </pluginManagement>
-
-        <plugins>
-
-            <!-- Copies dependencies to target/lib, so we can run programs
-                from blacklab.jar -->
-            <plugin>
-                <groupId>org.apache.maven.plugins</groupId>
-                <artifactId>maven-dependency-plugin</artifactId>
-                <executions>
-                    <execution>
-                        <id>copy-dependencies</id>
-                        <phase>prepare-package</phase>
-                        <goals>
-                            <goal>copy-dependencies</goal>
-                        </goals>
-                        <configuration>
-                            <outputDirectory>${project.build.directory}/lib</outputDirectory>
-                            <overWriteReleases>false</overWriteReleases>
-                            <overWriteSnapshots>false</overWriteSnapshots>
-                            <overWriteIfNewer>true</overWriteIfNewer>
-                        </configuration>
-                    </execution>
-                </executions>
-            </plugin>
-
-            <!-- Creates the JAR and the included manifest file -->
-            <plugin>
-                <groupId>org.apache.maven.plugins</groupId>
-                <artifactId>maven-jar-plugin</artifactId>
-                <version>2.6</version>
-                <configuration>
-                    <useDefaultManifestFile>true</useDefaultManifestFile>
-                    <archive>
-                        <manifest>
-                            <addDefaultImplementationEntries>true</addDefaultImplementationEntries>
-                            <addDefaultSpecificationEntries>true</addDefaultSpecificationEntries>
-                            <addClasspath>true</addClasspath>
-                            <classpathPrefix>lib/</classpathPrefix>
-                        </manifest>
-                        <manifestEntries>
-                            <Build-Time>${buildNumber}</Build-Time>
-                        </manifestEntries>
-                    </archive>
-                </configuration>
-            </plugin>
-
-            <!-- JavaCC plugin for generating query parsers from .jj definition
-                files
-            <plugin>
-                <groupId>org.codehaus.mojo</groupId>
-                <artifactId>javacc-maven-plugin</artifactId>
-                <version>2.6</version>
-                <executions>
-                    <execution>
-                        <goals>
-                            <goal>javacc</goal>
-                        </goals>
-                        <configuration>
-                            <sourceDirectory>src/main/javacc</sourceDirectory>
-                            <outputDirectory>src/main/java</outputDirectory>
-                        </configuration>
-                    </execution>
-                </executions>
-                <dependencies>
-                    <dependency>
-                        <groupId>net.java.dev.javacc</groupId>
-                        <artifactId>javacc</artifactId>
-                        <version>6.1.2</version>
-                    </dependency>
-                </dependencies>
-            </plugin> -->
-
-            <!-- Creates a release version -->
-            <plugin>
-                <groupId>org.apache.maven.plugins</groupId>
-                <artifactId>maven-release-plugin</artifactId>
-                <version>2.5.3</version>
-                <configuration>
-                    <tagNameFormat>v@{project.version}</tagNameFormat>
-                    <autoVersionSubmodules>true</autoVersionSubmodules>
-                    <useReleaseProfile>false</useReleaseProfile>
-                    <releaseProfiles>release</releaseProfiles>
-                    <goals>deploy</goals>
-                </configuration>
-            </plugin>
-
-            <!-- Deploy a release to the OSSRH Nexus Repository Manager (for
-                deploying to Maven Central) -->
-            <plugin>
-                <groupId>org.sonatype.plugins</groupId>
-                <artifactId>nexus-staging-maven-plugin</artifactId>
-                <version>1.6.3</version>
-                <extensions>true</extensions>
-                <configuration>
-                    <serverId>ossrh</serverId>
-                    <nexusUrl>https://oss.sonatype.org/</nexusUrl>
-                    <autoReleaseAfterClose>false</autoReleaseAfterClose>
-                </configuration>
-            </plugin>
-
-            <!-- Project info -->
-            <plugin>
-                <groupId>org.apache.maven.plugins</groupId>
-                <artifactId>maven-project-info-reports-plugin</artifactId>
-                <version>3.0.0</version>
-            </plugin>
-
-            <!-- Test code coverage -->
-            <plugin>
-                <groupId>org.jacoco</groupId>
-                <artifactId>jacoco-maven-plugin</artifactId>
-                <version>0.8.1</version>
-                <executions>
-                    <execution>
-                        <id>prepare-agent</id>
-                        <goals>
-                            <goal>prepare-agent</goal>
-                        </goals>
-                    </execution>
-                    <execution>
-                        <id>report</id>
-                        <phase>prepare-package</phase>
-                        <goals>
-                            <goal>report</goal>
-                        </goals>
-                    </execution>
-                    <execution>
-                        <id>post-unit-test</id>
-                        <phase>test</phase>
-                        <goals>
-                            <goal>report</goal>
-                        </goals>
-                        <configuration>
-                            <!-- Sets the path to the file which contains
-                                the execution data. -->
-
-                            <dataFile>target/jacoco.exec</dataFile>
-                            <!-- Sets the output directory for the code coverage
-                                report. -->
-                            <outputDirectory>target/jacoco-ut</outputDirectory>
-                        </configuration>
-                    </execution>
-                </executions>
-                <configuration>
-                    <systemPropertyVariables>
-                        <jacoco-agent.destfile>target/jacoco.exec</jacoco-agent.destfile>
-                    </systemPropertyVariables>
-                </configuration>
-            </plugin>
-
-        </plugins>
-
-    </build>
-
-    <profiles>
-        <profile>
-            <id>release</id>
-            <build>
-                <plugins>
-                    <!-- Create a javadoc jar -->
-                    <plugin>
-                        <groupId>org.apache.maven.plugins</groupId>
-                        <artifactId>maven-javadoc-plugin</artifactId>
-                        <version>3.2.0</version>
-                        <configuration>
-                            <source>1.8</source>
-                            <notimestamp>true</notimestamp>
-                        </configuration>
-                        <executions>
-                            <execution>
-                                <id>attach-javadocs</id>
-                                <goals>
-                                    <goal>jar</goal>
-                                </goals>
-                            </execution>
-                        </executions>
-                    </plugin>
-
-                    <!-- Create a source jar -->
-                    <plugin>
-                        <groupId>org.apache.maven.plugins</groupId>
-                        <artifactId>maven-source-plugin</artifactId>
-                        <version>3.0.0</version>
-                        <executions>
-                            <execution>
-                                <id>attach-sources</id>
-                                <goals>
-                                    <goal>jar</goal>
-                                </goals>
-                            </execution>
-                        </executions>
-                    </plugin>
-
-                    <!-- Sign components using GPG -->
-                    <plugin>
-                        <groupId>org.apache.maven.plugins</groupId>
-                        <artifactId>maven-gpg-plugin</artifactId>
-                        <version>1.5</version>
-                        <executions>
-                            <execution>
-                                <id>sign-artifacts</id>
-                                <phase>verify</phase>
-                                <goals>
-                                    <goal>sign</goal>
-                                </goals>
-                            </execution>
-                        </executions>
-                    </plugin>
-                </plugins>
-            </build>
-        </profile>
-    </profiles>
-
->>>>>>> f8682324
     <dependencies>
     
         <dependency>
@@ -308,90 +46,6 @@
             <scope>test</scope>
         </dependency>
 
-<<<<<<< HEAD
-=======
-        <dependency>
-            <groupId>org.eclipse.collections</groupId>
-            <artifactId>eclipse-collections</artifactId>
-            <version>7.1.0</version>
-        </dependency>
-
-        <dependency>
-            <groupId>it.unimi.dsi</groupId>
-            <artifactId>fastutil</artifactId>
-            <version>8.2.1</version>
-        </dependency>
-
-        <dependency>
-            <groupId>org.apache.commons</groupId>
-            <artifactId>commons-compress</artifactId>
-            <version>1.19</version>
-        </dependency>
-
-        <dependency>
-            <groupId>org.apache.commons</groupId>
-            <artifactId>commons-lang3</artifactId>
-            <version>3.9</version>
-        </dependency>
-
-        <dependency>
-            <groupId>org.apache.commons</groupId>
-            <artifactId>commons-text</artifactId>
-            <version>1.4</version>
-        </dependency>
-
-        <dependency>
-            <groupId>commons-io</groupId>
-            <artifactId>commons-io</artifactId>
-            <version>2.6</version>
-        </dependency>
-
-        <!-- For indexing from tabular files: csv, tsv -->
-        <dependency>
-            <groupId>org.apache.commons</groupId>
-            <artifactId>commons-csv</artifactId>
-            <version>1.4</version>
-        </dependency>
-
-        <!-- <dependency> <groupId>org.json</groupId> <artifactId>json</artifactId>
-            <version>20160810</version> </dependency> -->
-
-        <!-- Jackson JSON/YAML reading -->
-        <dependency>
-            <groupId>com.fasterxml.jackson.core</groupId>
-            <artifactId>jackson-core</artifactId>
-            <version>2.10.2</version>
-        </dependency>
-        <dependency>
-            <groupId>com.fasterxml.jackson.core</groupId>
-            <artifactId>jackson-databind</artifactId>
-            <version>2.10.2</version>
-        </dependency>
-        <dependency>
-            <groupId>com.fasterxml.jackson.dataformat</groupId>
-            <artifactId>jackson-dataformat-yaml</artifactId>
-            <version>2.10.2</version>
-        </dependency>
-
-        <!-- VTD-XML XML parsing -->
-        <dependency>
-            <groupId>com.ximpleware</groupId>
-            <artifactId>vtd-xml</artifactId>
-            <version>2.13.4</version>
-        </dependency>
-        <!-- https://mvnrepository.com/artifact/net.sf.saxon/Saxon-HE -->
-        <dependency>
-            <groupId>net.sf.saxon</groupId>
-            <artifactId>Saxon-HE</artifactId>
-            <version>9.9.1-5</version>
-        </dependency>
-        <dependency>
-            <groupId>com.github.albfernandez</groupId>
-            <artifactId>juniversalchardet</artifactId>
-            <version>2.3.2</version>
-        </dependency>
-        
->>>>>>> f8682324
     </dependencies>
 
 
