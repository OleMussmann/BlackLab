<project xmlns="http://maven.apache.org/POM/4.0.0"
    xmlns:xsi="http://www.w3.org/2001/XMLSchema-instance"
    xsi:schemaLocation="http://maven.apache.org/POM/4.0.0 http://maven.apache.org/maven-v4_0_0.xsd">
    <modelVersion>4.0.0</modelVersion>

    <parent>
        <groupId>nl.inl.blacklab</groupId>
        <artifactId>blacklab-all</artifactId>
        <version>2.1.0-SNAPSHOT</version>
    </parent>
    <artifactId>blacklab</artifactId>
    <packaging>jar</packaging>

    <name>BlackLab</name>
    <description>
        BlackLab is a corpus retrieval engine written in Java, built on top of Apache Lucene.
        It allows fast, complex searches with accurate hit highlighting on large, tagged and annotated,
        bodies of text. It was developed at the Institute of Dutch Lexicology (INL) to provide a fast 
        and feature-rich search interface on our historical and contemporary text corpora.
    </description>

    <!-- Where releases are deployed (OSSRH, for publishing to Maven Central) -->
    <distributionManagement>
        <snapshotRepository>
            <id>ossrh</id>
            <url>https://oss.sonatype.org/content/repositories/snapshots</url>
        </snapshotRepository>
        <repository>
            <id>ossrh</id>
            <url>https://oss.sonatype.org/service/local/staging/deploy/maven2/</url>
        </repository>
    </distributionManagement>

    <build>

        <pluginManagement>
            <plugins>
                <!--This plugin's configuration is used to store Eclipse 
                    m2e settings only. It has no influence on the Maven build itself.
                <plugin>
                    <groupId>org.eclipse.m2e</groupId>
                    <artifactId>lifecycle-mapping</artifactId>
                    <version>1.0.0</version>
                    <configuration>
                        <lifecycleMappingMetadata>
                            <pluginExecutions>
                                <pluginExecution>
                                    <pluginExecutionFilter>
                                        <groupId>org.codehaus.mojo</groupId>
                                        <artifactId>javacc-maven-plugin</artifactId>
                                        <versionRange>[2.6,)</versionRange>
                                        <goals>
                                            <goal>javacc</goal>
                                        </goals>
                                    </pluginExecutionFilter>
                                    <action>
                                        <ignore></ignore>
                                    </action>
                                </pluginExecution>
                            </pluginExecutions>
                        </lifecycleMappingMetadata>
                    </configuration>
                </plugin> -->

            </plugins>

        </pluginManagement>

        <plugins>

            <!-- Copies dependencies to target/lib, so we can run programs 
                from blacklab.jar -->
            <plugin>
                <groupId>org.apache.maven.plugins</groupId>
                <artifactId>maven-dependency-plugin</artifactId>
                <executions>
                    <execution>
                        <id>copy-dependencies</id>
                        <phase>prepare-package</phase>
                        <goals>
                            <goal>copy-dependencies</goal>
                        </goals>
                        <configuration>
                            <outputDirectory>${project.build.directory}/lib</outputDirectory>
                            <overWriteReleases>false</overWriteReleases>
                            <overWriteSnapshots>false</overWriteSnapshots>
                            <overWriteIfNewer>true</overWriteIfNewer>
                        </configuration>
                    </execution>
                </executions>
            </plugin>

            <!-- Creates the JAR and the included manifest file -->
            <plugin>
                <groupId>org.apache.maven.plugins</groupId>
                <artifactId>maven-jar-plugin</artifactId>
                <version>2.6</version>
                <configuration>
                    <useDefaultManifestFile>true</useDefaultManifestFile>
                    <archive>
                        <manifest>
                            <addDefaultImplementationEntries>true</addDefaultImplementationEntries>
                            <addDefaultSpecificationEntries>true</addDefaultSpecificationEntries>
                            <addClasspath>true</addClasspath>
                            <classpathPrefix>lib/</classpathPrefix>
                        </manifest>
                        <manifestEntries>
                            <Build-Time>${buildNumber}</Build-Time>
                        </manifestEntries>
                    </archive>
                </configuration>
            </plugin>

            <!-- JavaCC plugin for generating query parsers from .jj definition 
                files
            <plugin>
                <groupId>org.codehaus.mojo</groupId>
                <artifactId>javacc-maven-plugin</artifactId>
                <version>2.6</version>
                <executions>
                    <execution>
                        <goals>
                            <goal>javacc</goal>
                        </goals>
                        <configuration>
                            <sourceDirectory>src/main/javacc</sourceDirectory>
                            <outputDirectory>src/main/java</outputDirectory>
                        </configuration>
                    </execution>
                </executions>
                <dependencies>
                    <dependency>
                        <groupId>net.java.dev.javacc</groupId>
                        <artifactId>javacc</artifactId>
                        <version>6.1.2</version>
                    </dependency>
                </dependencies>
            </plugin> -->

            <!-- Creates a release version -->
            <plugin>
                <groupId>org.apache.maven.plugins</groupId>
                <artifactId>maven-release-plugin</artifactId>
                <version>2.5.3</version>
                <configuration>
                    <tagNameFormat>v@{project.version}</tagNameFormat>
                    <autoVersionSubmodules>true</autoVersionSubmodules>
                    <useReleaseProfile>false</useReleaseProfile>
                    <releaseProfiles>release</releaseProfiles>
                    <goals>deploy</goals>
                </configuration>
            </plugin>

            <!-- Deploy a release to the OSSRH Nexus Repository Manager (for 
                deploying to Maven Central) -->
            <plugin>
                <groupId>org.sonatype.plugins</groupId>
                <artifactId>nexus-staging-maven-plugin</artifactId>
                <version>1.6.3</version>
                <extensions>true</extensions>
                <configuration>
                    <serverId>ossrh</serverId>
                    <nexusUrl>https://oss.sonatype.org/</nexusUrl>
                    <autoReleaseAfterClose>false</autoReleaseAfterClose>
                </configuration>
            </plugin>

            <!-- Project info -->
            <plugin>
                <groupId>org.apache.maven.plugins</groupId>
                <artifactId>maven-project-info-reports-plugin</artifactId>
                <version>3.0.0</version>
            </plugin>

            <!-- Test code coverage -->
            <plugin>
                <groupId>org.jacoco</groupId>
                <artifactId>jacoco-maven-plugin</artifactId>
                <version>0.8.1</version>
                <executions>
                    <execution>
                        <id>prepare-agent</id>
                        <goals>
                            <goal>prepare-agent</goal>
                        </goals>
                    </execution>
                    <execution>
                        <id>report</id>
                        <phase>prepare-package</phase>
                        <goals>
                            <goal>report</goal>
                        </goals>
                    </execution>
                    <execution>
                        <id>post-unit-test</id>
                        <phase>test</phase>
                        <goals>
                            <goal>report</goal>
                        </goals>
                        <configuration>
                            <!-- Sets the path to the file which contains 
                                the execution data. -->

                            <dataFile>target/jacoco.exec</dataFile>
                            <!-- Sets the output directory for the code coverage 
                                report. -->
                            <outputDirectory>target/jacoco-ut</outputDirectory>
                        </configuration>
                    </execution>
                </executions>
                <configuration>
                    <systemPropertyVariables>
                        <jacoco-agent.destfile>target/jacoco.exec</jacoco-agent.destfile>
                    </systemPropertyVariables>
                </configuration>
            </plugin>

        </plugins>

    </build>

    <profiles>
        <profile>
            <id>release</id>
            <build>
                <plugins>
                    <!-- Create a javadoc jar -->
                    <plugin>
                        <groupId>org.apache.maven.plugins</groupId>
                        <artifactId>maven-javadoc-plugin</artifactId>
                        <version>3.0.1</version>
                        <executions>
                            <execution>
                                <id>attach-javadocs</id>
                                <goals>
                                    <goal>jar</goal>
                                </goals>
                            </execution>
                        </executions>
                    </plugin>

                    <!-- Create a source jar -->
                    <plugin>
                        <groupId>org.apache.maven.plugins</groupId>
                        <artifactId>maven-source-plugin</artifactId>
                        <version>3.0.0</version>
                        <executions>
                            <execution>
                                <id>attach-sources</id>
                                <goals>
                                    <goal>jar</goal>
                                </goals>
                            </execution>
                        </executions>
                    </plugin>

                    <!-- Sign components using GPG -->
                    <plugin>
                        <groupId>org.apache.maven.plugins</groupId>
                        <artifactId>maven-gpg-plugin</artifactId>
                        <version>1.5</version>
                        <executions>
                            <execution>
                                <id>sign-artifacts</id>
                                <phase>verify</phase>
                                <goals>
                                    <goal>sign</goal>
                                </goals>
                            </execution>
                        </executions>
                    </plugin>
                </plugins>
            </build>
        </profile>
    </profiles>

    <dependencies>

        <dependency>
            <groupId>org.apache.lucene</groupId>
            <artifactId>lucene-core</artifactId>
            <version>5.5.5</version>
            <scope>compile</scope>
        </dependency>
        <dependency>
            <groupId>org.apache.lucene</groupId>
            <artifactId>lucene-analyzers-common</artifactId>
            <version>5.5.5</version>
            <scope>compile</scope>
        </dependency>
        <dependency>
            <groupId>org.apache.lucene</groupId>
            <artifactId>lucene-highlighter</artifactId>
            <version>5.5.5</version>
            <scope>compile</scope>
        </dependency>
        <dependency>
            <groupId>org.apache.lucene</groupId>
            <artifactId>lucene-queries</artifactId>
            <version>5.5.5</version>
            <scope>compile</scope>
        </dependency>
        <dependency>
            <groupId>org.apache.lucene</groupId>
            <artifactId>lucene-queryparser</artifactId>
            <version>5.5.5</version>
            <scope>compile</scope>
        </dependency>
        <dependency>
            <groupId>org.apache.lucene</groupId>
            <artifactId>lucene-misc</artifactId>
            <version>5.5.5</version>
        </dependency>
        <dependency>
            <groupId>org.apache.lucene</groupId>
            <artifactId>lucene-backward-codecs</artifactId>
            <version>5.5.5</version>
        </dependency>

        <dependency>
            <groupId>org.apache.logging.log4j</groupId>
            <artifactId>log4j-core</artifactId>
            <version>2.11.1</version>
            <!-- <scope>compile</scope> -->
            <exclusions>
                <exclusion>
                    <groupId>com.sun.jmx</groupId>
                    <artifactId>jmxri</artifactId>
                </exclusion>
                <exclusion>
                    <groupId>com.sun.jdmk</groupId>
                    <artifactId>jmxtools</artifactId>
                </exclusion>
                <exclusion>
                    <groupId>javax.jms</groupId>
                    <artifactId>jms</artifactId>
                </exclusion>
                <exclusion>
                    <groupId>javax.mail</groupId>
                    <artifactId>mail</artifactId>
                </exclusion>
                <exclusion>
                    <groupId>javax.activation</groupId>
                    <artifactId>activation</artifactId>
                </exclusion>
            </exclusions>
        </dependency>

        <dependency>
            <groupId>junit</groupId>
            <artifactId>junit</artifactId>
            <version>4.13</version>
            <scope>test</scope>
        </dependency>

        <dependency>
            <groupId>org.mockito</groupId>
            <artifactId>mockito-core</artifactId>
            <version>2.20.1</version>
            <scope>test</scope>
        </dependency>

        <dependency>
            <groupId>org.eclipse.collections</groupId>
            <artifactId>eclipse-collections</artifactId>
            <version>7.1.0</version>
        </dependency>

        <dependency>
            <groupId>it.unimi.dsi</groupId>
            <artifactId>fastutil</artifactId>
            <version>8.2.1</version>
        </dependency>

        <dependency>
            <groupId>org.apache.commons</groupId>
            <artifactId>commons-compress</artifactId>
            <version>1.19</version>
        </dependency>

        <dependency>
            <groupId>org.apache.commons</groupId>
            <artifactId>commons-lang3</artifactId>
            <version>3.9</version>
        </dependency>

        <dependency>
            <groupId>org.apache.commons</groupId>
            <artifactId>commons-text</artifactId>
            <version>1.4</version>
        </dependency>

        <dependency>
            <groupId>commons-io</groupId>
            <artifactId>commons-io</artifactId>
            <version>2.6</version>
        </dependency>

        <!-- For indexing from tabular files: csv, tsv -->
        <dependency>
            <groupId>org.apache.commons</groupId>
            <artifactId>commons-csv</artifactId>
            <version>1.4</version>
        </dependency>

        <!-- <dependency> <groupId>org.json</groupId> <artifactId>json</artifactId> 
            <version>20160810</version> </dependency> -->

        <!-- Jackson JSON/YAML reading -->
        <dependency>
            <groupId>com.fasterxml.jackson.core</groupId>
            <artifactId>jackson-core</artifactId>
            <version>2.10.2</version>
        </dependency>
        <dependency>
            <groupId>com.fasterxml.jackson.core</groupId>
            <artifactId>jackson-databind</artifactId>
            <version>2.10.2</version>
        </dependency>
        <dependency>
            <groupId>com.fasterxml.jackson.dataformat</groupId>
            <artifactId>jackson-dataformat-yaml</artifactId>
            <version>2.10.2</version>
        </dependency>

        <!-- VTD-XML XML parsing -->
        <dependency>
            <groupId>com.ximpleware</groupId>
            <artifactId>vtd-xml</artifactId>
            <version>2.13.4</version>
        </dependency>
<<<<<<< HEAD
        
        <!-- https://mvnrepository.com/artifact/com.googlecode.juniversalchardet/juniversalchardet -->
        <dependency>
            <groupId>com.googlecode.juniversalchardet</groupId>
            <artifactId>juniversalchardet</artifactId>
            <version>1.0.3</version>
=======
        <!-- https://mvnrepository.com/artifact/net.sf.saxon/Saxon-HE -->
        <dependency>
            <groupId>net.sf.saxon</groupId>
            <artifactId>Saxon-HE</artifactId>
            <version>9.9.1-5</version>
>>>>>>> 69faecd5
        </dependency>

    </dependencies>

    <reporting>
        <plugins>

            <!-- Project info section of the project site -->
            <plugin>
                <groupId>org.apache.maven.plugins</groupId>
                <artifactId>maven-project-info-reports-plugin</artifactId>
                <version>3.0.0</version>
                <reportSets>
                    <reportSet>
                        <reports>
                            <report>dependencies</report>
                            <report>dependency-info</report>
                            <!-- <report>index</report> -->
                            <report>issue-management</report>
                            <report>licenses</report>
                            <report>plugin-management</report>
                            <report>plugins</report>
                            <report>team</report>
                            <!-- <report>mailing-list</report> <report>cim</report> -->
                            <report>scm</report>
                            <report>summary</report>
                        </reports>
                    </reportSet>
                </reportSets>
            </plugin>

            <!-- Unit test reports -->
            <plugin>
                <groupId>org.apache.maven.plugins</groupId>
                <artifactId>maven-surefire-report-plugin</artifactId>
                <version>2.18.1</version>
            </plugin>

            <!-- Javadoc -->
            <plugin>
                <groupId>org.apache.maven.plugins</groupId>
                <artifactId>maven-javadoc-plugin</artifactId>
                <version>3.0.1</version>
                <configuration>
                    <notimestamp>true</notimestamp>
                </configuration>
                <reportSets>
                    <reportSet>
                        <id>html</id>
                        <reports>
                            <report>javadoc</report>
                        </reports>
                    </reportSet>
                </reportSets>
            </plugin>

            <!-- Linkable source code -->
            <plugin>
                <groupId>org.apache.maven.plugins</groupId>
                <artifactId>maven-jxr-plugin</artifactId>
                <version>2.5</version>
            </plugin>

            <!-- Report on (possible) bugs -->
            <plugin>
                <groupId>org.codehaus.mojo</groupId>
                <artifactId>findbugs-maven-plugin</artifactId>
                <version>3.0.5</version>
                <configuration>
                    <excludeFilterFile>findbugs-exclude.xml</excludeFilterFile>
                </configuration>
            </plugin>

            <!-- Report on possible bugs/style problems -->
            <plugin>
                <groupId>org.apache.maven.plugins</groupId>
                <artifactId>maven-pmd-plugin</artifactId>
                <version>3.12.0</version>
                <configuration>
                    <rulesets>
                        <!-- TODO: These appear to be ignored..? -->
                        <ruleset>pmd-rules.xml</ruleset>
                    </rulesets>
                    <linkXref>true</linkXref>
                    <sourceEncoding>utf-8</sourceEncoding>
                    <minimumTokens>100</minimumTokens>
                    <targetJdk>1.8</targetJdk>
                    <excludes>
                        <exclude>**/queryParser/**/*</exclude>
                    </excludes>
                </configuration>
            </plugin>

            <!-- Report on style problems -->
            <plugin>
                <groupId>org.apache.maven.plugins</groupId>
                <artifactId>maven-checkstyle-plugin</artifactId>
                <version>3.0.0</version>
                <configuration>
                    <configLocation>checkstyle.xml</configLocation>
                    <excludes>**/queryParser/**/*,**/util/json/**/*</excludes>
                </configuration>
                <reportSets>
                    <reportSet>
                        <reports>
                            <report>checkstyle</report>
                        </reports>
                    </reportSet>
                </reportSets>
            </plugin>

            <!-- Report on tags like TODO, etc. -->
            <plugin>
                <groupId>org.codehaus.mojo</groupId>
                <artifactId>taglist-maven-plugin</artifactId>
                <version>2.4</version>
                <configuration>
                    <tagListOptions>
                        <tagClasses>
                            <tagClass>
                                <displayName>Bug or serious issue</displayName>
                                <tags>
                                    <tag>
                                        <matchString>FIXME</matchString>
                                        <matchType>exact</matchType>
                                    </tag>
                                    <tag>
                                        <matchString>hack</matchString>
                                        <matchType>ignoreCase</matchType>
                                    </tag>
                                </tags>
                            </tagClass>
                            <tagClass>
                                <displayName>Todo Work</displayName>
                                <tags>
                                    <tag>
                                        <matchString>todo</matchString>
                                        <matchType>ignoreCase</matchType>
                                    </tag>
                                    <tag>
                                        <matchString>TO DO</matchString>
                                        <matchType>exact</matchType>
                                    </tag>
                                </tags>
                            </tagClass>
                            <tagClass>
                                <displayName>Possible optimization</displayName>
                                <tags>
                                    <tag>
                                        <matchString>OPT</matchString>
                                        <matchType>exact</matchType>
                                    </tag>
                                </tags>
                            </tagClass>
                        </tagClasses>
                    </tagListOptions>
                </configuration>
            </plugin>

            <!-- Report on dependency versions -->
            <plugin>
                <groupId>org.codehaus.mojo</groupId>
                <artifactId>versions-maven-plugin</artifactId>
                <version>2.2</version>
                <reportSets>
                    <reportSet>
                        <reports>
                            <report>dependency-updates-report</report>
                            <report>plugin-updates-report</report>
                            <!-- <report>property-updates-report</report> -->
                        </reports>
                    </reportSet>
                </reportSets>
            </plugin>

        </plugins>

    </reporting>

</project><|MERGE_RESOLUTION|>--- conflicted
+++ resolved
@@ -15,7 +15,7 @@
     <description>
         BlackLab is a corpus retrieval engine written in Java, built on top of Apache Lucene.
         It allows fast, complex searches with accurate hit highlighting on large, tagged and annotated,
-        bodies of text. It was developed at the Institute of Dutch Lexicology (INL) to provide a fast 
+        bodies of text. It was developed at the Institute of Dutch Lexicology (INL) to provide a fast
         and feature-rich search interface on our historical and contemporary text corpora.
     </description>
 
@@ -35,7 +35,7 @@
 
         <pluginManagement>
             <plugins>
-                <!--This plugin's configuration is used to store Eclipse 
+                <!--This plugin's configuration is used to store Eclipse
                     m2e settings only. It has no influence on the Maven build itself.
                 <plugin>
                     <groupId>org.eclipse.m2e</groupId>
@@ -68,7 +68,7 @@
 
         <plugins>
 
-            <!-- Copies dependencies to target/lib, so we can run programs 
+            <!-- Copies dependencies to target/lib, so we can run programs
                 from blacklab.jar -->
             <plugin>
                 <groupId>org.apache.maven.plugins</groupId>
@@ -111,7 +111,7 @@
                 </configuration>
             </plugin>
 
-            <!-- JavaCC plugin for generating query parsers from .jj definition 
+            <!-- JavaCC plugin for generating query parsers from .jj definition
                 files
             <plugin>
                 <groupId>org.codehaus.mojo</groupId>
@@ -151,7 +151,7 @@
                 </configuration>
             </plugin>
 
-            <!-- Deploy a release to the OSSRH Nexus Repository Manager (for 
+            <!-- Deploy a release to the OSSRH Nexus Repository Manager (for
                 deploying to Maven Central) -->
             <plugin>
                 <groupId>org.sonatype.plugins</groupId>
@@ -198,11 +198,11 @@
                             <goal>report</goal>
                         </goals>
                         <configuration>
-                            <!-- Sets the path to the file which contains 
+                            <!-- Sets the path to the file which contains
                                 the execution data. -->
 
                             <dataFile>target/jacoco.exec</dataFile>
-                            <!-- Sets the output directory for the code coverage 
+                            <!-- Sets the output directory for the code coverage
                                 report. -->
                             <outputDirectory>target/jacoco-ut</outputDirectory>
                         </configuration>
@@ -403,7 +403,7 @@
             <version>1.4</version>
         </dependency>
 
-        <!-- <dependency> <groupId>org.json</groupId> <artifactId>json</artifactId> 
+        <!-- <dependency> <groupId>org.json</groupId> <artifactId>json</artifactId>
             <version>20160810</version> </dependency> -->
 
         <!-- Jackson JSON/YAML reading -->
@@ -429,20 +429,17 @@
             <artifactId>vtd-xml</artifactId>
             <version>2.13.4</version>
         </dependency>
-<<<<<<< HEAD
-        
-        <!-- https://mvnrepository.com/artifact/com.googlecode.juniversalchardet/juniversalchardet -->
+        <!-- https://mvnrepository.com/artifact/net.sf.saxon/Saxon-HE -->
+        <dependency>
+            <groupId>net.sf.saxon</groupId>
+            <artifactId>Saxon-HE</artifactId>
+            <version>9.9.1-5</version>
+        </dependency>
+          <!-- https://mvnrepository.com/artifact/com.googlecode.juniversalchardet/juniversalchardet -->
         <dependency>
             <groupId>com.googlecode.juniversalchardet</groupId>
             <artifactId>juniversalchardet</artifactId>
             <version>1.0.3</version>
-=======
-        <!-- https://mvnrepository.com/artifact/net.sf.saxon/Saxon-HE -->
-        <dependency>
-            <groupId>net.sf.saxon</groupId>
-            <artifactId>Saxon-HE</artifactId>
-            <version>9.9.1-5</version>
->>>>>>> 69faecd5
         </dependency>
 
     </dependencies>
