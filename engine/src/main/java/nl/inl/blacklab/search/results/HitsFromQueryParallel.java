--- conflicted
+++ resolved
@@ -29,11 +29,8 @@
 import nl.inl.blacklab.search.lucene.BLSpans;
 import nl.inl.blacklab.search.lucene.HitQueryContext;
 import nl.inl.blacklab.search.lucene.optimize.ClauseCombinerNfa;
-<<<<<<< HEAD
 import nl.inl.blacklab.search.results.Hits.HitsArrays.HitIterator;
 import nl.inl.util.BlockTimer;
-=======
->>>>>>> 67037d33
 import nl.inl.util.ThreadPauser;
 
 public class HitsFromQueryParallel extends Hits {
@@ -59,11 +56,7 @@
         /** Target number of hits to count, must always be >= {@link globalHitsToProcess} */
         final AtomicInteger globalHitsToCount;
         /** Master list of hits, shared between SpansReaders, should always be locked before writing! */
-<<<<<<< HEAD
         private final HitsArrays globalResults; 
-=======
-        private final List<Hit> globalResults;
->>>>>>> 67037d33
         /** Master list of capturedGroups (only set if any groups to capture. Should always be locked before writing! */
         private final CapturedGroupsImpl globalCapturedGroups;
 
@@ -92,15 +85,9 @@
             BLSpanWeight weight,
             LeafReaderContext leafReaderContext,
             HitQueryContext sourceHitQueryContext,
-<<<<<<< HEAD
             
             HitsArrays globalResults,
             CapturedGroupsImpl globalCapturedGroups, 
-=======
-
-            List<Hit> globalResults,
-            CapturedGroupsImpl globalCapturedGroups,
->>>>>>> 67037d33
             AtomicInteger globalDocsProcessed,
             AtomicInteger globalDocsCounted,
             AtomicInteger globalHitsProcessed,
@@ -176,15 +163,9 @@
             BLSpans spans,
             LeafReaderContext leafReaderContext,
             HitQueryContext hitQueryContext,
-<<<<<<< HEAD
             
             HitsArrays globalResults,
             CapturedGroupsImpl globalCapturedGroups, 
-=======
-
-            List<Hit> globalResults,
-            CapturedGroupsImpl globalCapturedGroups,
->>>>>>> 67037d33
             AtomicInteger globalDocsProcessed,
             AtomicInteger globalDocsCounted,
             AtomicInteger globalHitsProcessed,
@@ -276,15 +257,9 @@
                 return;
 
             final int numCaptureGroups = hitQueryContext.numberOfCapturedGroups();
-<<<<<<< HEAD
             final ArrayList<Span[]> capturedGroups = numCaptureGroups > 0 ? new ArrayList<Span[]>() : null;
             
             final HitsArrays results = new HitsArrays();
-=======
-            final Map<Hit, Span[]> capturedGroups = numCaptureGroups > 0 ? new HashMap<Hit, Span[]>() : null;
-
-            final List<Hit> results = new ArrayList<>();
->>>>>>> 67037d33
             final Bits liveDocs = leafReaderContext.reader().getLiveDocs();
             final IntUnaryOperator incrementUnlessAtMax = c -> c < this.globalHitsToProcess.get() ? c + 1 : c; // only increment if doing so won't put us over the limit.
 
@@ -338,13 +313,8 @@
             this.hitQueryContext = null;
             this.leafReaderContext = null;
         }
-<<<<<<< HEAD
         
         void reportHitsIfMoreThan(HitsArrays hits, ArrayList<Span[]> capturedGroups, int count) {
-=======
-
-        void reportHitsIfMoreThan(List<Hit> hits, Map<Hit, Span[]> capturedGroups, int count) {
->>>>>>> 67037d33
             if (hits.size() >= count) {
                 globalResults.addAll(hits);
                 hits.withWriteLock(__ -> {
@@ -500,17 +470,9 @@
     @Override
     protected void ensureResultsRead(int number) {
         number = number < 0 ? maxHitsToCount : Math.min(number, maxHitsToCount);
-<<<<<<< HEAD
         
         if (allSourceSpansFullyRead || (hitsArrays.size() >= number)) {
             return;
-=======
-
-        synchronized(results) { // synchronize because worker threads might be writing
-            if (allSourceSpansFullyRead || (results.size() >= number)) {
-                return;
-            }
->>>>>>> 67037d33
         }
 
         // clamp number to [currentrequested, number, maxrequested], defaulting to max if number < 0
