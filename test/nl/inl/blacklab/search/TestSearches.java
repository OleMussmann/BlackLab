package nl.inl.blacklab.search;

import java.io.File;
import java.io.StringReader;
import java.util.ArrayList;
import java.util.Arrays;
import java.util.List;

import nl.inl.blacklab.example.DocIndexerExample;
import nl.inl.blacklab.index.IndexListenerDevNull;
import nl.inl.blacklab.index.Indexer;
import nl.inl.blacklab.queryParser.corpusql.CorpusQueryLanguageParser;
import nl.inl.blacklab.queryParser.corpusql.ParseException;
import nl.inl.util.StringUtil;

import org.junit.After;
import org.junit.Assert;
import org.junit.Before;
import org.junit.Test;

public class TestSearches {

	/**
	 * The BlackLab searcher object.
	 */
	static Searcher searcher;

	/**
	 * Some test XML data to index.
	 */
	static String[] testData = {
		"<doc><s><entity><w l='the'   p='art' >The</w> "
		+ "<w l='quick' p='adj'>quick</w> "
		+ "<w l='brown' p='adj'>brown</w> "
		+ "<w l='fox'   p='nou'>fox</w></entity> "
		+ "<w l='jump'  p='vrb' >jumps</w> "
		+ "<w l='over'  p='pre' >over</w> "
		+ "<entity><w l='the'   p='art' >the</w> "
		+ "<w l='lazy'  p='adj'>lazy</w> "
		+ "<w l='dog'   p='nou'>dog</w></entity>" + ".</s></doc>",

		"<doc> <s><w l='may' p='vrb'>May</w> "
		+ "<entity><w l='the' p='art'>the</w> "
		+ "<w l='force' p='nou'>Force</w></entity> "
		+ "<w l='be' p='vrb'>be</w> "
		+ "<w l='with' p='pre'>with</w> "
		+ "<w l='you' p='pro'>you</w>" + ".</s></doc>",

		"<doc> <s><w l='to' p='pre'>To</w> "
		+ "<w l='find' p='vrb'>find</w> "
		+ "<w l='or' p='con'>or</w> "
		+ "<w l='be' p='adv'>not</w> "
		+ "<w l='to' p='pre'>to</w> "
		+ "<w l='find' p='vrb'>find</w>.</s>"
		+ "<s><w l='that' p='pro'>That</w> "
		+ "<w l='be' p='vrb'>is</w> "
		+ "<w l='the' p='art'>the</w> "
		+ "<w l='question' p='nou'>question</w>."
		+ "</s></doc>",
	};

	private File indexDir;

	@Before
	public void setUp() throws Exception {
		// Get a temporary directory for our test index
		indexDir = new File(System.getProperty("java.io.tmpdir"),
				"BlackLabExample");
		if (indexDir.exists()) {
			// Delete the old example dir
			// (NOTE: we also try to do this on exit but it may fail due to
			// memory mapping (on Windows))
			deleteTree(indexDir);
		}

		// Instantiate the BlackLab indexer, supplying our DocIndexer class
		Indexer indexer = new Indexer(indexDir, true, DocIndexerExample.class);
		indexer.setListener(new IndexListenerDevNull()); // no output
		try {
			// Index each of our test "documents".
			for (int i = 0; i < testData.length; i++) {
				indexer.index("test" + (i + 1), new StringReader(testData[i]));
			}
		} finally {
			// Finalize and close the index.
			indexer.close();
		}

		// Create the BlackLab searcher object
		searcher = Searcher.open(indexDir);
		searcher.setDefaultContextSize(1);
	}

	@After
	public void tearDown() {
		searcher.close();
		deleteTree(indexDir);
	}

	private void deleteTree(File dir) {
		for (File f: dir.listFiles()) {
			if (f.isFile())
				f.delete();
			else if (f.isDirectory())
				deleteTree(f);
		}
		dir.delete();
	}

	@Test
	public void testSearches() throws ParseException {
		List<String> expected = Arrays.asList(
				"[The] quick",
				"over [the] lazy",
				"May [the] Force",
				"is [the] question");
		Assert.assertEquals(expected, find(" 'the' "));

		expected = Arrays.asList(
				"over [the] lazy",
				"May [the] Force",
				"is [the] question");
		Assert.assertEquals(expected, find(" '(?-i)the' "));

		expected = Arrays.asList(
				"brown [fox] jumps",
				"lazy [dog]",
				"the [Force] be",
				"the [question]");
		Assert.assertEquals(expected, find(" [pos='nou'] "));

		expected = Arrays.asList(
				"quick [brown fox] jumps",
				"the [lazy dog]");
		Assert.assertEquals(expected, find(" [pos='adj'] [pos='nou'] "));

		expected = Arrays.asList(
				"The [quick brown] fox");
		Assert.assertEquals(expected, find(" [pos='adj']{2} "));

		expected = Arrays.asList(
				"The [quick] brown",
				"The [quick brown] fox",
				"quick [brown] fox",
				"the [lazy] dog");
		Assert.assertEquals(expected, find(" [pos='adj']{1,} "));

		expected = Arrays.asList(
				"brown [fox jumps] over",
<<<<<<< HEAD
				"the [Force be] with");
=======
				"lazy [dog ]", // <-- FIXME: dummy token added at the end matches this as well
				"the [Force be] with",
				"the [question ]"); // <-- same problem
>>>>>>> 7cad6205
		Assert.assertEquals(expected, find(" [pos='nou'] [] "));

		expected = Arrays.asList(
				"quick [brown fox] jumps",
				"the [lazy dog]",
				"May [the Force] be",
				"is [the question]");
		Assert.assertEquals(expected, find(" [] [pos='nou'] "));

		expected = Arrays.asList(
				"quick [brown] fox",
				"Force [be] with");
		Assert.assertEquals(expected, find(" 'b.*' "));

		expected = Arrays.asList(
				"brown [fox] jumps",
				"the [Force] be");
		Assert.assertEquals(expected, find(" 'fo[xr].*' "));

		expected = Arrays.asList(
				"quick [brown] fox");
		Assert.assertEquals(expected, find(" 'b.*' within <entity/> "));

		expected = Arrays.asList(
				"[The quick brown fox] jumps");
		Assert.assertEquals(expected, find(" <entity/> containing 'b.*' "));

		expected = Arrays.asList(
				"[The] quick");
		Assert.assertEquals(expected, find(" <s> 'the' "));

		expected = Arrays.asList(
				"lazy [dog]");
		Assert.assertEquals(expected, find(" 'dog' </s> "));
	}

	/**
	 * Parse a Corpus Query Language query
	 *
	 * @param query
	 *            the query to parse
	 * @return the resulting BlackLab text pattern
	 * @throws ParseException
	 */
	private List<String> find(String query) throws ParseException {
		// Parse query using the CorpusQL parser
		TextPattern tp = CorpusQueryLanguageParser.parse(query);

		// Execute the search
		Hits hits = searcher.find(tp);

		//hits.sort(new HitPropertyHitText(hits, "contents"));
		return getConcordances(hits);
	}

	/**
	 * Return a list of concordance strings.
	 *
	 * @param hits
	 *            the hits to display
	 * @return
	 */
	static List<String> getConcordances(Hits hits) {
		List<String> results = new ArrayList<String>();
		for (Hit hit : hits) {
			Kwic kwic = hits.getKwic(hit);
			String left = StringUtil.join(kwic.getLeft("word"), " ");
			String match = StringUtil.join(kwic.getMatch("word"), " ");
			String right = StringUtil.join(kwic.getRight("word"), " ");
			String conc = left + " [" + match + "] " + right;
			results.add(conc.trim());
		}
		return results;
	}

}<|MERGE_RESOLUTION|>--- conflicted
+++ resolved
@@ -147,13 +147,7 @@
 
 		expected = Arrays.asList(
 				"brown [fox jumps] over",
-<<<<<<< HEAD
 				"the [Force be] with");
-=======
-				"lazy [dog ]", // <-- FIXME: dummy token added at the end matches this as well
-				"the [Force be] with",
-				"the [question ]"); // <-- same problem
->>>>>>> 7cad6205
 		Assert.assertEquals(expected, find(" [pos='nou'] [] "));
 
 		expected = Arrays.asList(
